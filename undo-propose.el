--- conflicted
+++ resolved
@@ -145,13 +145,9 @@
     (kill-buffer tmp-buffer)
     (goto-char pos)
     (set-window-start (selected-window) win-start)
-<<<<<<< HEAD
     (when org-clock-marker-pos
       (move-marker org-clock-marker org-clock-marker-pos))
-    (message "undo-propose: commit"))
-=======
     (undo-propose--message "commit"))
->>>>>>> 47b7df0c
   (run-hooks 'undo-propose-done-hook))
 
 (defun undo-propose-squash-commit ()
@@ -181,13 +177,9 @@
         (goto-char first-diff)))
     (switch-to-buffer orig-buffer)
     (kill-buffer tmp-buffer)
-<<<<<<< HEAD
     (when org-clock-marker-pos
       (move-marker org-clock-marker org-clock-marker-pos))
-    (message "undo-propose: squash commit"))
-=======
     (undo-propose--message "squash commit"))
->>>>>>> 47b7df0c
   (run-hooks 'undo-propose-done-hook))
 (define-obsolete-function-alias 'undo-propose-commit-buffer-only
   'undo-propose-squash-commit "3.0.0")
